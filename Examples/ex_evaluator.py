--- conflicted
+++ resolved
@@ -35,17 +35,10 @@
 
     Parameters
     ----------
-<<<<<<< HEAD
-    n_preds : int, default=3
-        Number of prediction columns to generate.
-    n_samples : int, default=10
-        Number of rows (samples) in each dataset.
-=======
     n_samples : int, default=10
         Number of rows (samples) in each dataset.
     n_preds : int, default=5
         Number of prediction columns to generate.
->>>>>>> f9d09618
     tasks : {'binary', 'binary_proba', 'multiclass', 'regression', 'all'} or list, default='all'
         Which datasets to generate. Can be:
         - 'binary' : Binary classification dataset
@@ -79,21 +72,6 @@
         true_labels_binary = np.random.choice([0, 1], size=n_samples)
 
     if "binary" in tasks:
-<<<<<<< HEAD
-        df_binary = pd.DataFrame({'Labels': true_labels_binary})
-        for i in range(1, n_preds + 1):
-            df_binary[f'pred{i}'] = np.random.choice([0, 1], size=n_samples)
-        datasets["binary"] = df_binary
-
-    if "binary_proba" in tasks:
-        df_binary_proba = pd.DataFrame({'Labels': true_labels_binary})
-        for i in range(1, n_preds + 1):
-            mean_val = 0.3 + i * 0.2   # diversify probability distributions
-            df_binary_proba[f'pred{i}'] = np.clip(
-                np.random.normal(loc=mean_val, scale=0.15, size=n_samples),
-                0, 1
-            )
-=======
         preds = pd.DataFrame(
             np.random.choice([0, 1], size=(n_samples, n_preds)),
             columns=[f"pred{i}" for i in range(1, n_preds + 1)]
@@ -111,41 +89,27 @@
             )
         preds_proba = pd.DataFrame(pred_array, columns=[f"pred{i}" for i in range(1, n_preds + 1)])
         df_binary_proba = pd.concat([pd.DataFrame({'Labels': true_labels_binary}), preds_proba], axis=1)
->>>>>>> f9d09618
         datasets["binary_proba"] = df_binary_proba
 
     # ---------------- Multiclass classification ----------------
     if "multiclass" in tasks:
         true_labels_multi = np.random.choice([0, 1, 2], size=n_samples)
-<<<<<<< HEAD
-        df_multi = pd.DataFrame({'Labels': true_labels_multi})
-        for i in range(1, n_preds + 1):
-            df_multi[f'pred{i}'] = np.random.choice([0, 1, 2], size=n_samples)
-=======
         preds = pd.DataFrame(
             np.random.choice([0, 1, 2], size=(n_samples, n_preds)),
             columns=[f"pred{i}" for i in range(1, n_preds + 1)]
         )
         df_multi = pd.concat([pd.DataFrame({'Labels': true_labels_multi}), preds], axis=1)
->>>>>>> f9d09618
         datasets["multiclass"] = df_multi
 
     # ---------------- Regression ----------------
     if "regression" in tasks:
         true_labels_reg = np.random.uniform(0, 100, n_samples)
-<<<<<<< HEAD
-        df_reg = pd.DataFrame({'Labels': true_labels_reg})
-        for i in range(1, n_preds + 1):
-            noise = np.random.normal(0, 2 + i * 2, n_samples)  # more noise with larger i
-            df_reg[f'pred{i}'] = true_labels_reg + noise
-=======
         pred_array = np.zeros((n_samples, n_preds))
         for i in range(n_preds):
             noise = np.random.normal(0, 2 + (i + 1) * 2, n_samples)
             pred_array[:, i] = true_labels_reg + noise
         preds_reg = pd.DataFrame(pred_array, columns=[f"pred{i}" for i in range(1, n_preds + 1)])
         df_reg = pd.concat([pd.DataFrame({'Labels': true_labels_reg}), preds_reg], axis=1)
->>>>>>> f9d09618
         datasets["regression"] = df_reg
 
     # Return single DataFrame if only one task was requested
